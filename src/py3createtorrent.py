#!/usr/bin/env python3
"""
Create torrents via command line!

Copyright (C) 2010-2022 Robert Nitsch
Licensed according to GPL v3.
"""

import argparse
import concurrent.futures
import datetime
import hashlib
import json
import math
import multiprocessing
import os
import pprint
import re
import sys
import time
import urllib.error
import urllib.request
from typing import Any, Dict, List, Optional, Pattern, Set

try:
    from bencodepy import encode as bencode
except ImportError as exc:
    print("ERROR:")
    print("""bencodepy module could not be imported.

Please install the bencodepy module using

    pip install bencode.py

or refer to the documentation on how to install it:
https://py3createtorrent.readthedocs.io/en/latest/""")
    print()
    print()
    print("-" * 40)
    print()
    raise

__all__ = ['calculate_piece_length', 'get_files_in_directory', 'sha1', 'split_path']

# Do not touch anything below this line unless you know what you're doing!

__version__ = '1.0.1'

# Note:
#  Kilobyte = kB  = 1000 Bytes
#  Kibibyte = KiB = 1024 Bytes  << used by py3createtorrent
KIB = 2**10
MIB = KIB * KIB

VERBOSE = False


class Config(object):
    class InvalidConfigError(Exception):
        pass

    def __init__(self) -> None:
        self.path = None  # type: Optional[str]
        self.tracker_abbreviations = {
            'opentrackr': 'udp://tracker.opentrackr.org:1337/announce',
            'coppersurfer': 'udp://tracker.coppersurfer.tk:6969/announce',
            'cyberia': 'udp://tracker.cyberia.is:6969/announce'
        }
        self.advertise = True  # type: Optional[bool]
        self.best_trackers_url = "https://raw.githubusercontent.com/ngosang/trackerslist/master/trackers_best.txt"  # type: str

    def get_path_to_config_file(self) -> str:
        if self.path is None:
            return os.path.join(os.path.expanduser('~'), '.py3createtorrent.cfg')
        else:
            return self.path

    def load_config(self) -> None:
        """
        @throws json.JSONDecodeError if config file cannot be parsed as JSON
        """
        path = self.get_path_to_config_file()
        printv("Path to config file: ", path)

        if not os.path.isfile(path):
            printv('Config file does not exist')
            return

        with open(path, 'r') as fh:
            data = json.load(fh)

        self.tracker_abbreviations = data.get('tracker_abbreviations', self.tracker_abbreviations)
        self.advertise = data.get('advertise', self.advertise)
        self.best_trackers_url = data.get('best_trackers_url', self.best_trackers_url)

        # Validate the configuration.
        for abbr, replacement in self.tracker_abbreviations.items():
            if not isinstance(abbr, str):
                raise Config.InvalidConfigError("Configuration error: invalid tracker abbreviation: '%s' "
                                                "(must be a string instead)" % abbr)
            if not isinstance(replacement, (str, list)):
                raise Config.InvalidConfigError("Configuration error: invalid tracker abbreviation: '%s' "
                                                "(must be a string or list of strings instead)" % str(replacement))

        if not isinstance(self.best_trackers_url, str):
            raise Config.InvalidConfigError("Configuration error: invalid best trackers url: %s "
                                            "(must be a string)" % self.best_trackers_url)
        if not self.best_trackers_url.startswith("http"):
            raise Config.InvalidConfigError("Configuration error: invalid best trackers url: %s "
                                            "(must be a http/https URL)" % self.best_trackers_url)

        if not isinstance(self.advertise, bool):
            raise Config.InvalidConfigError("Configuration error: invalid value for advertise: %s "
                                            "(must be true/false)" % self.best_trackers_url)


def printv(*args: Any, **kwargs: Any) -> None:
    """If VERBOSE is True, act as an alias for print. Else do nothing."""
    if VERBOSE:
        print(*args, **kwargs)


def sha1(data: bytes) -> bytes:
    """Return the given data's SHA-1 hash (= always 20 bytes)."""
    m = hashlib.sha1()
    m.update(data)
    return m.digest()


def create_single_file_info(file: str, piece_length: int, include_md5: bool = True) -> Dict:
    """
    Return dictionary with the following keys:
      - pieces: concatenated 20-byte-sha1-hashes
      - name:   basename of the file
      - length: size of the file in bytes
      - md5sum: md5sum of the file (unless disabled via include_md5)

    @see:   BitTorrent Metainfo Specification.
    @note:  md5 hashes in torrents are actually optional
    """
    assert os.path.isfile(file), "not a file"

    # Total byte count.
    length = os.path.getsize(file)
    assert length > 0, "empty file"

    # Concatenated 20byte sha1-hashes of all the file's pieces.
    piece_count = int(math.ceil(length / piece_length))
    pieces = bytearray(piece_count * 20)

    if include_md5:
        md5 = hashlib.md5()

    printv("Hashing file... ", end="")

    def calculate_sha1_hash_for_piece(i, piece_data):
        count = len(piece_data)
        if count == piece_length:
            pieces[i * 20:(i + 1) * 20] = sha1(piece_data)
        elif count != 0:
            pieces[i * 20:(i + 1) * 20] = sha1(piece_data[:count])

    MAX_FUTURES = max(2, multiprocessing.cpu_count() - 1)
    with concurrent.futures.ThreadPoolExecutor(max_workers=MAX_FUTURES) as executor:
        with open(file, "rb") as fh:
            futures = set()
            for i, piece_data in enumerate(iter(lambda: fh.read(piece_length), '')):
                if not piece_data:
                    break

                futures.add(executor.submit(calculate_sha1_hash_for_piece, i, piece_data))

                if include_md5:
                    md5.update(piece_data)

                if len(futures) >= MAX_FUTURES:
                    _, notdone = concurrent.futures.wait(futures, return_when=concurrent.futures.FIRST_COMPLETED)
                    futures = notdone

            concurrent.futures.wait(futures)

    printv("done")

    info = {
        'pieces': bytes(pieces),
        'name': os.path.basename(file),
        'length': length,
    }

    if include_md5:
        info['md5sum'] = md5.hexdigest()

    return info


def create_multi_file_info(directory: str, files: List[str], piece_length: int, include_md5: bool = True) -> Dict:
    """
    Return dictionary with the following keys:
      - pieces: concatenated 20-byte-sha1-hashes
      - name:   basename of the directory (default name of all torrents)
      - files:  a list of dictionaries with the following keys:
        - length: size of the file in bytes
        - md5sum: md5 sum of the file (unless disabled via include_md5)
        - path:   path to the file, relative to the initial directory,
                  given as list.
                  Examples:
                  -> ["dir1", "dir2", "file.ext"]
                  -> ["just_in_the_initial_directory_itself.ext"]

    @see:   BitTorrent Metainfo Specification.
    @note:  md5 hashes in torrents are actually optional
    """
    assert os.path.isdir(directory), "not a directory"

    # Preallocate space for 2000 piece hashes. This way, we avoid the need for
    # synchronizing the hashing threads that write into the pieces bytearray.
    pieces = bytearray(2000 * 20)

    #
    info_files = []

    # This bytearray will be used for the calculation of info_pieces.
    # At some point, every file's data will be written into data. Consecutive files will be written into data as a
    # continuous stream, as required by info_pieces' BitTorrent specification.
    data = bytearray()

    def calculate_sha1_hash_for_piece(i, piece_data):
        count = len(piece_data)
        if count == piece_length:
            pieces[i * 20:(i + 1) * 20] = sha1(piece_data)
        elif count != 0:
            pieces[i * 20:(i + 1) * 20] = sha1(piece_data[:count])

    MAX_FUTURES = max(2, multiprocessing.cpu_count() - 1)
    with concurrent.futures.ThreadPoolExecutor(max_workers=MAX_FUTURES) as executor:
        futures = set()
        i = 0
        for file in files:
            path = os.path.join(directory, file)
            length = os.path.getsize(path)

            # File's md5sum.
            if include_md5:
                md5 = hashlib.md5()

            printv("Processing file '%s'... " % os.path.relpath(path, directory), end="")

            with open(path, "rb") as fh:
                while True:
                    filedata = fh.read(piece_length)

                    if not filedata:
                        break

                    if i >= len(pieces) // 20:
                        # Need to extend pieces bytearray.
                        # Wait until all other threads/tasks are finished.
                        concurrent.futures.wait(futures, return_when=concurrent.futures.ALL_COMPLETED)

                        # Now we have exclusive access to the pieces bytearray.
                        # Add space for 1000 additional piece hashes.
                        pieces += bytes(1000 * 20)

                    data += filedata
                    if len(data) >= piece_length:
                        executor.submit(calculate_sha1_hash_for_piece, i, data[:piece_length])
                        data = data[piece_length:]
                        i += 1

                    if include_md5:
                        md5.update(filedata)

                    if len(futures) >= MAX_FUTURES:
                        _, notdone = concurrent.futures.wait(futures, return_when=concurrent.futures.FIRST_COMPLETED)
                        futures = notdone

            printv("done")

            # Build the current file's dictionary.
            fdict = {'length': length, 'path': split_path(file)}

            if include_md5:
                fdict['md5sum'] = md5.hexdigest()

            info_files.append(fdict)

        concurrent.futures.wait(futures)

    # Don't forget to hash the last piece. (Probably the piece that has not reached the regular piece size.)
    if data:
        pieces[i * 20:(i + 1) * 20] = sha1(data)

    # Cut off unused pieces space.
    pieces = bytes(pieces[:(i + 1) * 20])

    # Build the final dictionary.
<<<<<<< HEAD
    info = {'pieces': pieces, 'name': os.path.basename(directory.strip("/\\")), 'files': info_files}
=======
    info = {'pieces': bytes(info_pieces), 'name': os.path.basename(os.path.abspath(directory)), 'files': info_files}
>>>>>>> 39ed7600

    return info


def get_files_in_directory(directory: str,
                           excluded_paths: Optional[Set[str]] = None,
                           relative_to: Optional[str] = None,
                           excluded_regexps: Optional[Set[Pattern[str]]] = None) -> List[str]:
    """
    Return a list containing the paths to all files in the given directory.

    Paths in excluded_paths are skipped. These should be os.path.normcase()-d.
    Of course, the initial directory cannot be excluded.
    Paths matching any of the regular expressions in excluded_regexps are
    skipped, too. The regexps must be compiled by the caller.
    In both cases, absolute paths are used for matching.

    The paths may be returned relative to a specific directory. By default,
    this is the initial directory itself.

    Please note: Only paths to files are returned!

    @param excluded_regexps: A set of compiled regular expressions.
    """
    # Argument validation:
    if not isinstance(directory, str):
        raise TypeError("directory must be instance of: str")

    if excluded_paths is None:
        excluded_paths = set()
    elif not isinstance(excluded_paths, set):
        raise TypeError("excluded_paths must be instance of: set")

    if relative_to is not None:
        if not isinstance(relative_to, str):
            raise TypeError("relative_to must be instance of: str")

        if not os.path.isdir(relative_to):
            raise ValueError("relative_to: '%s' is not a valid directory" % relative_to)

    if excluded_regexps is None:
        excluded_regexps = set()
    elif not isinstance(excluded_regexps, set):
        raise TypeError("excluded_regexps must be instance of: set")

    # Helper function:
    def _get_files_in_directory(directory: str,
                                files: List[str],
                                excluded_paths: Optional[Set[str]] = None,
                                relative_to: Optional[str] = None,
                                excluded_regexps: Optional[Set[Pattern[str]]] = None,
                                processed_paths: Optional[Set[str]] = None):
        if excluded_paths is None:
            excluded_paths = set()
        if excluded_regexps is None:
            excluded_regexps = set()
        if processed_paths is None:
            processed_paths = set()

        # Improve consistency across platforms.
        # Note:
        listdir = os.listdir(directory)
        listdir.sort(key=str.lower)

        processed_paths.add(os.path.normcase(os.path.realpath(directory)))

        for node in listdir:
            path = os.path.join(directory, node)

            if os.path.normcase(path) in excluded_paths:
                printv("Skipping '%s' due to explicit exclusion." % os.path.relpath(path, relative_to))
                continue

            regexp_match = False
            for regexp in excluded_regexps:
                if regexp.search(path):
                    printv("Skipping '%s' due to pattern exclusion." % os.path.relpath(path, relative_to))
                    regexp_match = True
                    break
            if regexp_match:
                continue

            if os.path.normcase(os.path.realpath(path)) in processed_paths:
                print("Warning: skipping symlink '%s', because it's target "
                      "has already been processed." % path,
                      file=sys.stderr)
                continue
            processed_paths.add(os.path.normcase(os.path.realpath(path)))

            if os.path.isfile(path):
                if relative_to:
                    path = os.path.relpath(path, relative_to)
                files.append(path)
            elif os.path.isdir(path):
                _get_files_in_directory(path,
                                        files,
                                        excluded_paths=excluded_paths,
                                        relative_to=relative_to,
                                        excluded_regexps=excluded_regexps,
                                        processed_paths=processed_paths)
            else:
                assert False, "not a valid node: '%s'" % node

        return files

    # Final preparations:
    directory = os.path.abspath(directory)

    if not relative_to:
        relative_to = directory

    # Now do the main work.
    files = _get_files_in_directory(directory,
                                    list(),
                                    excluded_paths=excluded_paths,
                                    relative_to=relative_to,
                                    excluded_regexps=excluded_regexps)

    return files


def split_path(path: str):
    """
    Return a list containing all of a path's components.

    Paths containing relative components get resolved first.

    >>> split_path("this/./is/a/very/../fucked\\path/file.ext")
    ['this', 'is', 'a', 'fucked', 'path', 'file.ext']
    """
    if not isinstance(path, str):
        raise TypeError("path must be instance of: str")

    parts = []  # type: List[str]

    path = os.path.normpath(path)

    head = path

    while len(head) != 0:
        (head, tail) = os.path.split(head)
        parts.insert(0, tail)

    return parts


def remove_duplicates(old_list: List) -> List:
    """
    Remove any duplicates in old_list, preserving the order of its elements.

    Thus, for all duplicate entries only the first entry is kept in the list.
    """
    new_list = list()
    added_items = set()

    for item in old_list:
        if item in added_items:
            continue

        added_items.add(item)
        new_list.append(item)

    return new_list


def replace_in_list(old_list: List, replacements: Dict) -> List:
    """
    Replace specific items in a list.

    Note that one element may be replaced by multiple new elements. However, this also makes it impossible to
    replace an item with a list.

    Example given:
    >>> replace_in_list(['dont',
                         'replace',
                         'us',
                         'replace me'],
                        {'replace me': ['you',
                                        'are',
                                        'welcome']})
    ['dont', 'replace', 'us', 'you', 'are', 'welcome']
    """
    new_list = list()

    replacements_from = set(replacements.keys())

    for item in old_list:
        if item in replacements_from:
            new_item = replacements[item]

            if isinstance(new_item, list):
                new_list.extend(new_item)
            else:
                new_list.append(new_item)
        else:
            new_list.append(item)

    return new_list


def calculate_piece_length(size: int) -> int:
    """
    Calculate a reasonable piece length for the given torrent size.

    Proceeding:
    1. Start with 256 KIB.
    2. While piece count > 2000: double piece length.
    3. While piece count < 8:    use half the piece length.

    However, enforce these bounds:
    - minimum piece length = 16 KiB.
    - maximum piece length = 16 MiB.
    """
    if not isinstance(size, int):
        raise TypeError("size must be instance of: int")

    if size <= 0:
        raise ValueError("size must be greater than 0 (given: %d)" % size)

    if size < 16 * KIB:
        return 16 * KIB

    piece_length = 256 * KIB

    while size / piece_length > 2000:
        piece_length *= 2

    while size / piece_length < 8:
        piece_length //= 2

    # Ensure that: 16 KIB <= piece_length <= 1 * MIB
    piece_length = max(min(piece_length, 16 * MIB), 16 * KIB)

    return int(piece_length)


def get_best_trackers(count: int, url: str):
    if count < 0:
        raise ValueError("count must be positive")

    if count == 0:
        return []

    with urllib.request.urlopen(url) as f:
        text = f.read().decode('utf-8')

    best = []
    i = 0
    for line in text.splitlines():
        line = line.strip()
        if not line:
            continue
        best.append(line)
        i += 1
        if i == count:
            break

    return best


def main() -> None:
    # Create and configure ArgumentParser.
    parser = argparse.ArgumentParser(
        description="py3createtorrent is a comprehensive command line utility for creating torrents.",
        usage='%(prog)s <path_to_data> [-t tracker_url] [options ...]',
        epilog="You are using py3createtorrent v%s" % __version__)

    parser.add_argument("-t",
                        "--tracker",
                        metavar="TRACKER_URL",
                        action="append",
                        dest="trackers",
                        default=[],
                        help="tracker to use for the torrent")

    parser.add_argument("--node",
                        metavar="HOST,PORT",
                        action="append",
                        dest="nodes",
                        default=[],
                        help="DHT bootstrap node to use for the torrent")

    parser.add_argument("-p",
                        "--piece-length",
                        type=int,
                        action="store",
                        dest="piece_length",
                        default=0,
                        help="piece size in KiB. 0 = automatic selection (default).")

    parser.add_argument("-P",
                        "--private",
                        action="store_true",
                        dest="private",
                        default=False,
                        help="create private torrent")

    parser.add_argument("-c",
                        "--comment",
                        type=str,
                        action="store",
                        dest="comment",
                        default=False,
                        help="include comment")

    parser.add_argument("-s", "--source", type=str, action="store", dest="source", default=False, help="include source")

    parser.add_argument("-f",
                        "--force",
                        action="store_true",
                        dest="force",
                        default=False,
                        help="overwrite existing .torrent files without asking and disable the piece size," +
                        " tracker and node validations")

    parser.add_argument("-v", "--verbose", action="store_true", dest="verbose", default=False, help="verbose mode")

    parser.add_argument("-q",
                        "--quiet",
                        action="store_true",
                        dest="quiet",
                        default=False,
                        help="be quiet, e.g. don't print summary")

    parser.add_argument("-o",
                        "--output",
                        type=str,
                        action="store",
                        dest="output",
                        default=None,
                        metavar="PATH",
                        help="custom output location (directory or complete path). default = current directory.")

    parser.add_argument("-e",
                        "--exclude",
                        type=str,
                        action="append",
                        dest="exclude",
                        default=[],
                        metavar="PATH",
                        help="exclude path (can be repeated)")

    parser.add_argument("--exclude-pattern",
                        type=str,
                        action="append",
                        dest="exclude_pattern",
                        default=[],
                        metavar="REGEXP",
                        help="exclude paths matching the regular expression (can be repeated)")

    parser.add_argument("--exclude-pattern-ci",
                        type=str,
                        action="append",
                        dest="exclude_pattern_ci",
                        default=[],
                        metavar="REGEXP",
                        help="exclude paths matching the case-insensitive regular expression (can be repeated)")

    parser.add_argument("-d",
                        "--date",
                        type=int,
                        action="store",
                        dest="date",
                        default=-1,
                        metavar="TIMESTAMP",
                        help="set creation date (unix timestamp). -1 = now (default). -2 = disable.")

    parser.add_argument("-n",
                        "--name",
                        type=str,
                        action="store",
                        dest="name",
                        default=None,
                        help="use this file (or directory) name instead of the real one")

    parser.add_argument("--md5",
                        action="store_true",
                        dest="include_md5",
                        default=False,
                        help="include MD5 hashes in torrent file")

    parser.add_argument("--config",
                        type=str,
                        action="store",
                        help="use another config file instead of the default one from the home directory")

    parser.add_argument("--webseed",
                        metavar="WEBSEED_URL",
                        action="append",
                        dest="webseeds",
                        default=[],
                        help="webseed URL for the torrent")

    parser.add_argument("--version",
                        action="version",
                        version="py3createtorrent v" + __version__,
                        help="show version number of py3createtorrent")

    parser.add_argument("path", help="file or folder for which to create a torrent")

    args = parser.parse_args()

    global VERBOSE
    VERBOSE = args.verbose

    config = Config()
    if args.config:
        if not os.path.isfile(args.config):
            parser.error("The config file at '%s' does not exist" % args.config)
        config.path = args.config

    try:
        config.load_config()
    except json.JSONDecodeError as exc:
        print("Could not parse config file at '%s'" % config.get_path_to_config_file(), file=sys.stderr)
        print(exc, file=sys.stderr)
        sys.exit(1)
    except Config.InvalidConfigError as exc:
        print(exc, file=sys.stderr)
        sys.exit(1)

    printv('Config / Tracker abbreviations:\n' + pprint.pformat(config.tracker_abbreviations))
    printv('Config / Advertise:         ' + str(config.advertise))
    printv('Config / Best trackers URL: ' + config.best_trackers_url)

    # Ask the user if he really wants to use uncommon piece lengths.
    # (Unless the force option has been set.)
    if not args.force and 0 < args.piece_length < 16:
        if "yes" != input("It is strongly recommended to use a piece length greater or equal than 16 KiB! Do you "
                          "really want to continue? yes/no: "):
            parser.error("Aborted.")

    if not args.force and args.piece_length > 16384:
        if "yes" != input(
                "It is strongly recommended to use a maximum piece length of 16384 KiB (16 MiB)! Do you really "
                "want to continue? yes/no: "):
            parser.error("Aborted.")

    if not args.force and args.piece_length % 16 != 0:
        if "yes" != input(
                "It is strongly recommended to use a piece length that is a multiple of 16 KiB! Do you really "
                "want to continue? yes/no: "):
            parser.error("Aborted.")

    # Verbose and quiet options may not be used together.
    if args.verbose and args.quiet:
        parser.error("Being verbose and quiet exclude each other.")

    # ##########################################
    # CALCULATE/SET THE FOLLOWING METAINFO DATA:
    # - info
    #   - pieces (concatenated 20 byte sha1 hashes of all the data)
    #   - files (if multiple files)
    #   - length and md5sum (if single file)
    #   - name (may be overwritten in the next section by the --name option)

    input_path = args.path  # type: str
    trackers = args.trackers  # type: List[str]

    # Validate the given path.
    if not os.path.isfile(input_path) and not os.path.isdir(input_path):
        parser.error("'%s' neither is a file nor a directory." % input_path)

    # Evaluate / apply the tracker abbreviations.
    trackers = replace_in_list(trackers, config.tracker_abbreviations)

    # Remove duplicate trackers.
    trackers = remove_duplicates(trackers)

    # Validate tracker URLs.
    invalid_trackers = False
    best_shortcut_present = False
    regexp = re.compile(r"^(http|https|udp)://", re.I)
    regexp_best = re.compile(r"best([0-9]+)", re.I)
    for t in trackers:
        m = regexp_best.match(t)
        if m:
            best_shortcut_present = True
        if not regexp.search(t) and not m:
            print("Warning: Not a valid tracker URL: %s" % t, file=sys.stderr)
            invalid_trackers = True

    if invalid_trackers and not args.force:
        if "yes" != input("Some tracker URLs are invalid. Continue? yes/no: "):
            parser.error("Aborted.")

    # Handle best[0-9] shortcut.
    if best_shortcut_present:
        new_trackers = []
        for t in trackers:
            m = regexp_best.match(t)
            if m:
                try:
                    new_trackers.extend(get_best_trackers(int(m.group(1)), config.best_trackers_url))
                except urllib.error.URLError as e:
                    print("Error: Could not download best trackers from '%s'. Reason: %s" %
                          (config.best_trackers_url, e),
                          file=sys.stderr)
                    sys.exit(1)
            else:
                new_trackers.append(t)
        trackers = new_trackers

    # Disallow DHT bootstrap nodes for private torrents.
    if args.nodes and args.private:
        parser.error(
            "DHT bootstrap nodes cannot be specified for a private torrent. Private torrents do not support DHT.")

    # Validate DHT bootstrap nodes.
    parsed_nodes = list()
    invalid_nodes = False
    for n in args.nodes:
        splitted = n.split(",")
        if len(splitted) != 2:
            print("Invalid format for DHT bootstrap node '%s'. Please use the format 'host,port'." % n, file=sys.stderr)
            invalid_nodes = True
            continue

        host, port = splitted
        if not port.isdigit():
            print("Invalid port number for DHT bootstrap node '%s'. Ports must be numeric." % n, file=sys.stderr)
            invalid_nodes = True

        parsed_nodes.append([host, int(port)])

    if invalid_nodes and not args.force:
        if "yes" != input("Some DHT bootstrap nodes are invalid. Continue? yes/no: "):
            parser.error("Aborted.")

    # Parse and validate excluded paths.
    excluded_paths = set([os.path.normcase(os.path.abspath(path)) for path in args.exclude])

    # Parse exclude patterns.
    excluded_regexps = set(re.compile(regexp) for regexp in args.exclude_pattern)
    excluded_regexps |= set(re.compile(regexp, re.IGNORECASE) for regexp in args.exclude_pattern_ci)

    # Warn the user if he attempts to exclude any paths when creating a torrent for a single file (makes no sense).
    if os.path.isfile(input_path) and (len(excluded_paths) > 0 or len(excluded_regexps) > 0):
        print("Warning: Excluding paths is not possible when creating a torrent for a single file.", file=sys.stderr)

    # Warn the user if he attempts to exclude a specific path, that does not even exist.
    for path in excluded_paths:
        if not os.path.exists(path):
            print("Warning: You're excluding a path that does not exist: '%s'" % path, file=sys.stderr)

    # Get the torrent's files and / or calculate its size.
    if os.path.isfile(input_path):
        torrent_size = os.path.getsize(input_path)
    else:
        torrent_files = get_files_in_directory(input_path,
                                               excluded_paths=excluded_paths,
                                               excluded_regexps=excluded_regexps)
        torrent_size = sum([os.path.getsize(os.path.join(input_path, file)) for file in torrent_files])

    # Torrents for 0 byte data can't be created.
    if torrent_size == 0:
        print("Error: Can't create torrent for 0 byte data.", file=sys.stderr)
        print("Check your files and exclusions!", file=sys.stderr)
        sys.exit(1)

    # Calculate or parse the piece size.
    if args.piece_length == 0:
        piece_length = calculate_piece_length(torrent_size)
    elif args.piece_length > 0:
        piece_length = args.piece_length * KIB
    else:
        parser.error("Invalid piece size: '%d'" % args.piece_length)

    # Do the main work now.
    # -> prepare the metainfo dictionary.
    if os.path.isfile(input_path):
        info = create_single_file_info(input_path, piece_length, args.include_md5)
    else:
        info = create_multi_file_info(input_path, torrent_files, piece_length, args.include_md5)

    assert len(info['pieces']) % 20 == 0, "len(pieces) not a multiple of 20"

    # ###########################
    # FINISH METAINFO DICTIONARY:
    # - info
    #   - piece length
    #   - name (eventually overwrite)
    #   - private
    # - announce (if at least one tracker was specified)
    # - announce-list (if multiple trackers were specified)
    # - nodes (if at least one DHT bootstrap node was specified)
    # - creation date (may be disabled as well)
    # - created by
    # - comment (may be disabled as well)

    # Finish sub-dict "info".
    info['piece length'] = piece_length

    if args.private:
        info['private'] = 1

    # Re-use the name regex for source parameter.
    if args.source:
        args.source = args.source.strip()

        regexp = re.compile(r"^[A-Z0-9_\-., ]+$", re.I)

        if not regexp.match(args.source):
            parser.error("Invalid source: '%s'. Allowed chars: A_Z, a-z, 0-9, any of {.,_-} plus spaces." % args.source)

        info['source'] = args.source

    # Construct outer metainfo dict, which contains the torrent's whole information.
    metainfo = {'info': info}  # type: Dict[str, Any]
    if trackers:
        metainfo['announce'] = trackers[0]

    # Make "announce-list" field, if there are multiple trackers.
    if len(trackers) > 1:
        metainfo['announce-list'] = [[tracker] for tracker in trackers]

    # Set DHT bootstrap nodes.
    if parsed_nodes:
        metainfo['nodes'] = parsed_nodes

    # Set webseeds (url-list).
    if args.webseeds:
        metainfo['url-list'] = args.webseeds

    # Set "creation date".
    # The user may specify a custom creation date. He may also decide not to include the creation date field at all.
    if args.date == -1:
        # use current time
        metainfo['creation date'] = int(time.time())
    elif args.date >= 0:
        # use specified timestamp directly
        metainfo['creation date'] = args.date
    elif args.date < -2:
        parser.error("Invalid date: Negative timestamp values are not possible (except for -1 to use current date "
                     "automatically or -2 to disable storing a creation date altogether).")

    # Add the "created by" field.
    metainfo['created by'] = 'py3createtorrent v%s' % __version__

    # Add user's comment or advertise py3createtorrent (unless this behaviour has been disabled by the user).
    # The user may also decide not to include the comment field at all by specifying an empty comment.
    if isinstance(args.comment, str):
        if len(args.comment) > 0:
            metainfo['comment'] = args.comment
    elif config.advertise:
        metainfo['comment'] = "created with " + metainfo['created by']

    # Add the name field.
    # By default this is the name of directory or file the torrent is being created for.
    if args.name:
        args.name = args.name.strip()

        regexp = re.compile(r"^[A-Z0-9_\-., ()]+$", re.I)

        if not regexp.match(args.name):
            parser.error("Invalid name: '%s'. Allowed chars: A_Z, a-z, 0-9, any of {.,_-()} plus spaces." % args.name)

        metainfo['info']['name'] = args.name

    # ###################################################
    # BENCODE METAINFO DICTIONARY AND WRITE TORRENT FILE:
    # - take into consideration the --output option
    # - properly handle KeyboardInterrupts while writing the file

    # Respect the custom output location.
    if not args.output:
        # Use current directory.
        output_path = metainfo['info']['name'] + ".torrent"

    else:
        # Use the directory or filename specified by the user.
        args.output = os.path.abspath(args.output)

        # The user specified an output directory:
        if os.path.isdir(args.output):
            output_path = os.path.join(args.output, metainfo['info']['name'] + ".torrent")
            if os.path.isfile(output_path):
                if not args.force and os.path.exists(output_path):
                    if "yes" != input("'%s' does already exist. Overwrite? yes/no: " % output_path):
                        parser.error("Aborted.")

        # The user specified a filename:
        else:
            # Is there already a file with this path? -> overwrite?!
            if os.path.isfile(args.output):
                if not args.force and os.path.exists(args.output):
                    if "yes" != input("'%s' does already exist. Overwrite? yes/no: " % args.output):
                        parser.error("Aborted.")

            output_path = args.output

    # Actually write the torrent file now.
    try:
        with open(output_path, "wb") as fh:
            fh.write(bencode(metainfo))
    except IOError as exc:
        print("IOError: " + str(exc), file=sys.stderr)
        print("Could not write the torrent file. Check torrent name and your privileges.", file=sys.stderr)
        print("Absolute output path: '%s'" % os.path.abspath(output_path), file=sys.stderr)
        sys.exit(1)
    except KeyboardInterrupt:
        # Properly handle KeyboardInterrupts.
        # todo: open()'s context manager may already do this on his own?
        if os.path.exists(output_path):
            os.remove(output_path)

    # #########################
    # PREPARE AND PRINT SUMMARY
    # - but check quiet option

    # If the quiet option has been set, we're already finished here, because we don't print a summary in this case.
    if args.quiet:
        sys.exit(0)

    # Print summary!
    print("Successfully created torrent:")

    # Create the list of backup trackers.
    backup_trackers = ""
    if 'announce-list' in metainfo:
        _backup_trackers = metainfo['announce-list'][1:]
        _backup_trackers.sort(key=lambda x: x[0].lower())

        for tracker in _backup_trackers:
            backup_trackers += "    " + tracker[0] + "\n"
        backup_trackers = backup_trackers.rstrip()
    else:
        backup_trackers = "    (none)"

    # Calculate piece count.
    piece_count = math.ceil(torrent_size / metainfo['info']['piece length'])

    # Make torrent size human readable.
    if torrent_size > 10 * MIB:
        size = "%.2f MiB" % (torrent_size / MIB)
    else:
        size = "%d KiB" % (torrent_size / KIB)

    # Make creation date human readable (ISO format).
    if 'creation date' in metainfo:
        creation_date = datetime.datetime.fromtimestamp(metainfo['creation \
date']).isoformat(' ')
    else:
        creation_date = "(none)"

    # Now actually print the summary table.
    print("  Name:                %s\n"
          "  Size:                %s\n"
          "  Pieces:              %d x %d KiB\n"
          "  Comment:             %s\n"
          "  Private:             %s\n"
          "  Creation date:       %s\n"
          "  DHT bootstrap nodes: %s\n"
          "  Webseeds:            %s\n"
          "  Primary tracker:     %s\n"
          "  Backup trackers:\n"
          "%s" %
          (metainfo['info']['name'], size, piece_count, piece_length / KIB,
           metainfo['comment'] if 'comment' in metainfo else "(none)", "yes" if args.private else "no", creation_date,
           metainfo['nodes'] if 'nodes' in metainfo else "(none)", metainfo['url-list'] if 'url-list' in metainfo else
           "(none)", metainfo['announce'] if 'announce' in metainfo else "(none)", backup_trackers))


if __name__ == '__main__':
    try:
        main()
    except KeyboardInterrupt:
        print("\nInterrupted by user.", file=sys.stderr)<|MERGE_RESOLUTION|>--- conflicted
+++ resolved
@@ -294,11 +294,7 @@
     pieces = bytes(pieces[:(i + 1) * 20])
 
     # Build the final dictionary.
-<<<<<<< HEAD
-    info = {'pieces': pieces, 'name': os.path.basename(directory.strip("/\\")), 'files': info_files}
-=======
-    info = {'pieces': bytes(info_pieces), 'name': os.path.basename(os.path.abspath(directory)), 'files': info_files}
->>>>>>> 39ed7600
+    info = {'pieces': bytes(pieces), 'name': os.path.basename(os.path.abspath(directory)), 'files': info_files}
 
     return info
 
